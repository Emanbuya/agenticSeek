--- conflicted
+++ resolved
@@ -2,14 +2,8 @@
 <img align="center" src="./media/whale_readme.jpg">
 <p>
 
---------------------------------------------------------------------------------
-<<<<<<< HEAD
-[English](./README.md) | 繁體中文
-=======
+
 [English](./README.md) | 中文 | [日本語](./README_JP.md)
-
-# AgenticSeek: 类似 Manus 但基于 Deepseek R1 Agents 的本地模型。
->>>>>>> 6a7a3d62
 
 # AgenticSeek: 類似 Manus 但基於 Deepseek R1 Agents 的本地模型。
 
